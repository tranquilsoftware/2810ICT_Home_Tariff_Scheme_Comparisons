--- conflicted
+++ resolved
@@ -263,7 +263,6 @@
 
     # Process each row with 0-based indexing
     for row_index, row in enumerate(csv_data):
-<<<<<<< HEAD
         # Get values using column indices from const
         timestamp_val = row[SPREADSHEET_COL_TIMESTAMP].strip()
         kwh_val = row[SPREADSHEET_COL_KWH].strip()
@@ -284,32 +283,6 @@
 
 
     print(f"Successfully parsed {len(electrical_usage_records)} electrical usage records from {spreadsheet_file}")
-=======
-        try:
-            # Get values using column indices from const
-            timestamp_val = row[SPREADSHEET_COL_TIMESTAMP].strip()
-            kwh_val = row[SPREADSHEET_COL_KWH].strip()
-
-            # Define TariffCells to relevant data type
-            timestamp_cell = TariffDataCell(timestamp_val, "datetime")
-            kwh_cell = TariffDataCell(kwh_val, "numeric")
-
-            # Validate cells
-            if validateDataFormat(timestamp_cell) and validateDataFormat(kwh_cell):
-                usage_record = ElectricalUsageRecord(
-                    timestamp=timestamp_val, kwh=float(kwh_val)
-                )
-                electrical_usage_records.append(usage_record)
-            else:
-                print(f"Skipping invalid row at index {row_index}")
-
-        except (ValueError, KeyError) as e:
-            print(f"Error processing row at index {row_index}: {str(e)}")
-
-    print(
-        f"Successfully parsed {len(electrical_usage_records)} electrical usage records from {spreadsheet_file}"
-    )
->>>>>>> d9b566c9
     return electrical_usage_records
 
 
@@ -352,11 +325,7 @@
                 monthly_fee=monthly_fee,
             )
         case _:
-<<<<<<< HEAD
             raise ValueError(f"Unknown tariff model {tariff_model}")
-=======
-            raise AttributeError(f"Unknown tariff model {tariff_model}")
->>>>>>> d9b566c9
 
     return result
 
@@ -392,14 +361,9 @@
         Total bill = (300 x 0.25) + 10 = $85
     """
     total_consumption = _total_consumption(tariff_data)
-<<<<<<< HEAD
     usage_cost = round(total_consumption * tariff_rate.rate, 2)
     result = FlatRateTariffResult(
         total_cost=usage_cost + monthly_fee,
-=======
-    result = FlatRateTariffResult(
-        total_cost=(total_consumption * tariff_rate.rate) + monthly_fee,
->>>>>>> d9b566c9
         total_consumption=total_consumption,
     )
     return result
@@ -441,19 +405,11 @@
         off_peak_end_dt = datetime.combine(record_dt_date, off_peak_end_time)
 
         # Peak
-<<<<<<< HEAD
         if peak_start_dt <= record_dt <= peak_end_dt:
             peak_consumption += record.kwh
         # Off Peak is split over two timeframes in a day.
         elif (off_peak_start_dt <= record_dt <= record_dt_next_date_midnight) or (
             record_dt_midnight <= record_dt <= off_peak_end_dt
-=======
-        if peak_start_dt < record_dt < peak_end_dt:
-            peak_consumption += record.kwh
-        # Off Peak is split over two timeframes in a day.
-        elif (off_peak_start_dt < record_dt < record_dt_next_date_midnight) or (
-            record_dt_midnight < record_dt < off_peak_end_dt
->>>>>>> d9b566c9
         ):
             off_peak_consumption += record.kwh
         # Shoulder all other times
@@ -462,7 +418,6 @@
 
     peak_result = TimeOfUseResult(
         tou_consumption=peak_consumption,
-<<<<<<< HEAD
         tou_cost=round(peak_consumption * tariff_categories.peak.tariff_rate, 2),
     )
     off_peak_result = TimeOfUseResult(
@@ -472,17 +427,6 @@
     shoulder_result = TimeOfUseResult(
         tou_consumption=shoulder_consumption,
         tou_cost=round(shoulder_consumption * tariff_categories.shoulder.tariff_rate, 2),
-=======
-        tou_cost=peak_consumption * tariff_categories.peak.tariff_rate,
-    )
-    off_peak_result = TimeOfUseResult(
-        tou_consumption=off_peak_consumption,
-        tou_cost=off_peak_consumption * tariff_categories.off_peak.tariff_rate,
-    )
-    shoulder_result = TimeOfUseResult(
-        tou_consumption=shoulder_consumption,
-        tou_cost=shoulder_consumption * tariff_categories.shoulder.tariff_rate,
->>>>>>> d9b566c9
     )
 
     result = TimeOfUseTariffResult(
@@ -526,19 +470,11 @@
     total_cost = tier1_cost + tier2_cost + tier3_cost + monthly_fee
 
     result = TieredTariffResult(
-<<<<<<< HEAD
         total_cost=round(total_cost, 2),
         total_consumption=total_consumption,
         tier1=TierResult(tier_cost=round(tier1_cost, 2), tier_consumption=tier1_consumption),
         tier2=TierResult(tier_cost=round(tier2_cost, 2), tier_consumption=tier2_consumption),
         tier3=TierResult(tier_cost=round(tier3_cost, 2), tier_consumption=tier3_consumption),
-=======
-        total_cost=total_cost,
-        total_consumption=total_consumption,
-        tier1=TierResult(tier_cost=tier1_cost, tier_consumption=tier1_consumption),
-        tier2=TierResult(tier_cost=tier2_cost, tier_consumption=tier2_consumption),
-        tier3=TierResult(tier_cost=tier3_cost, tier_consumption=tier3_consumption),
->>>>>>> d9b566c9
     )
 
     return result