--- conflicted
+++ resolved
@@ -1,9 +1,3 @@
-<<<<<<< HEAD
-.idea/
-__pycache__/
-.pytest_cache/
-.coverage
-=======
 # Byte-compiled / optimized / DLL files
 __pycache__/
 *.py[codz]
@@ -219,5 +213,4 @@
 __marimo__/
 
 # Streamlit
-.streamlit/secrets.toml
->>>>>>> d9b566c9
+.streamlit/secrets.toml